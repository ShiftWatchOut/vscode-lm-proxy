{
  "name": "vscode-lm-proxy",
  "displayName": "LM Proxy",
<<<<<<< HEAD
  "version": "1.0.4-alpha+001",
=======
  "version": "1.0.4",
>>>>>>> f9612af5
  "description": "Expose VSCode's GitHub Copilot capabilities through OpenAI, Anthropic, and Claude Code compatible REST APIs. Access GitHub Copilot from external applications using the VSCode Language Model API.",
  "categories": [
    "AI",
    "Chat"
  ],
  "keywords": [
    "github-copilot",
    "copilot",
    "language model",
    "language-model-api",
    "lm-api",
    "llm",
    "ai-assistant",
    "code-assistant",
    "openai",
    "anthropic",
    "claude",
    "claude-code",
    "proxy",
    "api-proxy",
    "external-api",
    "rest-api",
    "ai",
    "chat",
    "streaming"
  ],
  "homepage": "https://github.com/ryonakae/vscode-lm-proxy",
  "bugs": {
    "url": "https://github.com/ryonakae/vscode-lm-proxy/issues"
  },
  "repository": {
    "type": "git",
    "url": "https://github.com/ryonakae/vscode-lm-proxy.git"
  },
  "license": "MIT",
  "author": {
    "name": "Ryo Nakae"
  },
  "publisher": "ryonakae",
  "main": "./out/extension.js",
  "scripts": {
    "check": "biome check",
    "compile": "tsc -p ./",
    "prepare": "husky",
    "vscode:prepublish": "npm run compile",
    "watch": "tsc -watch -p ./"
  },
  "contributes": {
    "commands": [
      {
        "command": "vscode-lm-proxy.startServer",
        "title": "Start LM Proxy Server",
        "category": "LM Proxy"
      },
      {
        "command": "vscode-lm-proxy.stopServer",
        "title": "Stop LM Proxy Server",
        "category": "LM Proxy"
      },
      {
        "command": "vscode-lm-proxy.selectOpenAIModel",
        "title": "Select OpenAI API Model",
        "category": "LM Proxy"
      },
      {
        "command": "vscode-lm-proxy.selectAnthropicModel",
        "title": "Select Anthropic API Model",
        "category": "LM Proxy"
      },
      {
        "command": "vscode-lm-proxy.selectClaudeCodeBackgroundModel",
        "title": "Select Claude Code Background Model",
        "category": "LM Proxy"
      },
      {
        "command": "vscode-lm-proxy.selectClaudeCodeThinkingModel",
        "title": "Select Claude Code Thinking Model",
        "category": "LM Proxy"
      },
      {
        "command": "vscode-lm-proxy.showOutput",
        "title": "Show Output Panel",
        "category": "LM Proxy"
      },
      {
        "command": "vscode-lm-proxy.clearOutput",
        "title": "Clear Output Panel",
        "category": "LM Proxy"
      },
      {
        "command": "vscode-lm-proxy.setLogLevel",
        "title": "Set Log Level",
        "category": "LM Proxy"
      },
      {
        "command": "vscode-lm-proxy.startClaudeCodeWithEnv",
        "title": "Start Claude Code with Custom Environment",
        "category": "LM Proxy"
      },
      {
        "command": "vscode-lm-proxy.manageEnvVariables",
        "title": "Manage Environment Variables",
        "category": "LM Proxy"
      }
    ],
    "configuration": {
      "title": "LM Proxy",
      "properties": {
        "vscode-lm-proxy.port": {
          "type": "number",
          "default": 4000,
          "minimum": 1024,
          "maximum": 65535,
          "description": "Port number used by the LM Proxy server"
        },
        "vscode-lm-proxy.logLevel": {
          "type": "number",
          "enum": [
            0,
            1,
            2,
            3
          ],
          "enumDescriptions": [
            "DEBUG: Output all logs including detailed information",
            "INFO: Output information, warnings, and errors only",
            "WARN: Output warnings and errors only",
            "ERROR: Output errors only"
          ],
          "default": 1,
          "description": "Log level (0:DEBUG, 1:INFO, 2:WARN, 3:ERROR)"
        },
        "vscode-lm-proxy.showOutputOnStartup": {
          "type": "boolean",
          "default": false,
          "description": "Whether to display the output panel when the extension starts"
        }
      }
    },
    "menus": {
      "commandPalette": [
        {
          "command": "vscode-lm-proxy.startServer",
          "when": "!vscode-lm-proxy.serverRunning"
        },
        {
          "command": "vscode-lm-proxy.stopServer",
          "when": "vscode-lm-proxy.serverRunning"
        }
      ],
      "statusBar/remoteIndicator": [
        {
          "command": "vscode-lm-proxy.startServer",
          "when": "!vscode-lm-proxy.serverRunning"
        },
        {
          "command": "vscode-lm-proxy.stopServer",
          "when": "vscode-lm-proxy.serverRunning"
        },
        {
          "command": "vscode-lm-proxy.selectOpenAIModel",
          "group": "1_model"
        }
      ]
    }
  },
  "activationEvents": [
    "onStartupFinished"
  ],
  "lint-staged": {
    "*.{js,jsx,ts,tsx,cjs,mjs,json}": [
      "biome check --write"
    ]
  },
  "dependencies": {
    "express": "4.21.2"
  },
  "devDependencies": {
    "@anthropic-ai/sdk": "0.55.0",
    "@biomejs/biome": "2.0.5",
    "@types/express": "4.17.23",
    "@types/node": "20.x",
    "@types/vscode": "1.101.0",
    "concurrently": "9.2.0",
    "husky": "9.1.7",
    "lint-staged": "16.1.2",
    "openai": "5.7.0",
    "typescript": "5.8.3"
  },
  "extensionDependencies": [],
  "engines": {
    "vscode": "^1.101.0"
  },
  "icon": "icon.png",
  "galleryBanner": {
    "color": "#1E1E1E",
    "theme": "dark"
  },
  "capabilities": {
    "virtualWorkspaces": {
      "supported": false,
      "description": "This extension requires a local environment as it uses VSCode's Language Model API"
    },
    "untrustedWorkspaces": {
      "supported": false,
      "description": "This extension requires a trusted workspace as it uses VSCode's Language Model API"
    }
  },
  "extensionKind": [
    "ui"
  ]
}<|MERGE_RESOLUTION|>--- conflicted
+++ resolved
@@ -1,11 +1,7 @@
 {
   "name": "vscode-lm-proxy",
   "displayName": "LM Proxy",
-<<<<<<< HEAD
-  "version": "1.0.4-alpha+001",
-=======
-  "version": "1.0.4",
->>>>>>> f9612af5
+  "version": "1.0.5-alpha+001",
   "description": "Expose VSCode's GitHub Copilot capabilities through OpenAI, Anthropic, and Claude Code compatible REST APIs. Access GitHub Copilot from external applications using the VSCode Language Model API.",
   "categories": [
     "AI",
